package main

import (
	"fmt"
	"os"
	"runtime"
	"strconv"
	"strings"

	sdk_args "github.com/newrelic/infra-integrations-sdk/args"
	"github.com/newrelic/infra-integrations-sdk/data/metric"
	"github.com/newrelic/infra-integrations-sdk/integration"
	"github.com/newrelic/infra-integrations-sdk/log"
	"github.com/newrelic/infra-integrations-sdk/persist"
)

const (
<<<<<<< HEAD
	integrationName    = "com.newrelic.mysql"
	integrationVersion = "1.5.0"
	nodeEntityType     = "node"
=======
	integrationName = "com.newrelic.mysql"
	nodeEntityType  = "node"
>>>>>>> 788d4e2f
)

type argumentList struct {
	sdk_args.DefaultArgumentList
	Hostname              string `default:"localhost" help:"Hostname or IP where MySQL is running."`
	Port                  int    `default:"3306" help:"Port on which MySQL server is listening."`
	Username              string `help:"Username for accessing the database."`
	Password              string `help:"Password for the given user."`
	Database              string `help:"Database name"`
	RemoteMonitoring      bool   `default:"false" help:"Identifies the monitored entity as 'remote'. In doubt: set to true"`
	ExtendedMetrics       bool   `default:"false" help:"Enable extended metrics"`
	ExtendedInnodbMetrics bool   `default:"false" help:"Enable InnoDB extended metrics"`
	ExtendedMyIsamMetrics bool   `default:"false" help:"Enable MyISAM extended metrics"`
	OldPasswords          bool   `default:"false" help:"Allow old passwords: https://dev.mysql.com/doc/refman/5.6/en/server-system-variables.html#sysvar_old_passwords"`
	ShowVersion           bool   `default:"false" help:"Print build information and exit"`
}

func generateDSN(args argumentList) string {
	params := ""
	if args.OldPasswords {
		params = "?allowOldPasswords=true"
	}

	return fmt.Sprintf("%s:%s@tcp(%s:%d)/%s%s", args.Username, args.Password, args.Hostname, args.Port, args.Database, params)
}

var (
	args               argumentList
	integrationVersion = "0.0.0"
	gitCommit          = ""
	buildDate          = ""
)

func createNodeEntity(
	i *integration.Integration,
	remoteMonitoring bool,
	hostname string,
	port int,
) (*integration.Entity, error) {

	if remoteMonitoring {
		return i.Entity(fmt.Sprint(hostname, ":", port), nodeEntityType)
	}
	return i.LocalEntity(), nil
}

func createIntegration() (*integration.Integration, error) {
	cachePath := os.Getenv("NRIA_CACHE_PATH")
	if cachePath == "" {
		return integration.New(integrationName, integrationVersion, integration.Args(&args))
	}

	l := log.NewStdErr(args.Verbose)
	s, err := persist.NewFileStore(cachePath, l, persist.DefaultTTL)
	if err != nil {
		return nil, err
	}

	return integration.New(
		integrationName,
		integrationVersion,
		integration.Args(&args),
		integration.Storer(s),
		integration.Logger(l),
	)

}

func main() {

	i, err := createIntegration()
	fatalIfErr(err)

	if args.ShowVersion {
		fmt.Printf(
			"New Relic %s integration Version: %s, Platform: %s, GoVersion: %s, GitCommit: %s, BuildDate: %s\n",
			strings.Title(strings.Replace(integrationName, "com.newrelic.", "", 1)),
			integrationVersion,
			fmt.Sprintf("%s/%s", runtime.GOOS, runtime.GOARCH),
			runtime.Version(),
			gitCommit,
			buildDate)
		os.Exit(0)
	}

	log.SetupLogging(args.Verbose)

	e, err := createNodeEntity(i, args.RemoteMonitoring, args.Hostname, args.Port)
	fatalIfErr(err)

	db, err := openDB(generateDSN(args))
	fatalIfErr(err)
	defer db.close()

	rawInventory, rawMetrics, err := getRawData(db)
	fatalIfErr(err)

	if args.HasInventory() {
		populateInventory(e.Inventory, rawInventory)
	}

	if args.HasMetrics() {
		ms := metricSet(
			e,
			"MysqlSample",
			args.Hostname,
			args.Port,
			args.RemoteMonitoring,
		)
		populateMetrics(ms, rawMetrics)
	}

	fatalIfErr(i.Publish())
}

func metricSet(e *integration.Entity, eventType, hostname string, port int, remoteMonitoring bool) *metric.Set {
	if remoteMonitoring {
		return e.NewMetricSet(
			eventType,
			metric.Attr("hostname", hostname),
			metric.Attr("port", strconv.Itoa(port)),
		)
	}

	return e.NewMetricSet(
		eventType,
		metric.Attr("port", strconv.Itoa(port)),
	)
}

func fatalIfErr(err error) {
	if err != nil {
		log.Fatal(err)
	}
}<|MERGE_RESOLUTION|>--- conflicted
+++ resolved
@@ -15,14 +15,8 @@
 )
 
 const (
-<<<<<<< HEAD
-	integrationName    = "com.newrelic.mysql"
-	integrationVersion = "1.5.0"
-	nodeEntityType     = "node"
-=======
 	integrationName = "com.newrelic.mysql"
 	nodeEntityType  = "node"
->>>>>>> 788d4e2f
 )
 
 type argumentList struct {
